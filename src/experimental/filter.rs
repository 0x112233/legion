use crate::experimental::borrow::Borrow;
use crate::experimental::borrow::Ref;
use crate::experimental::storage::ArchetypeData;
use crate::experimental::storage::ArchetypeId;
use crate::experimental::storage::ChunkId;
use crate::experimental::storage::Component;
use crate::experimental::storage::ComponentStorage;
use crate::experimental::storage::ComponentTypeId;
use crate::experimental::storage::ComponentTypes;
use crate::experimental::storage::SliceVecIter;
use crate::experimental::storage::Storage;
use crate::experimental::storage::Tag;
use crate::experimental::storage::TagTypeId;
use crate::experimental::storage::TagTypes;
use crate::experimental::world::World;
use std::collections::HashMap;
use std::iter::Enumerate;
use std::iter::Repeat;
use std::iter::Take;
use std::marker::PhantomData;
use std::ops::Deref;
use std::slice::Iter;

pub mod filter_fns {
    ///! Contains functions for constructing filters.
    use super::*;

    /// Creates an entity data filter which includes chunks that contain
    /// entity data components of type `T`.
<<<<<<< HEAD
    pub fn component<T: Component>() -> EntityFilterTuple<ComponentFilter<T>, Passthrough> {
        EntityFilterTuple::new(ComponentFilter::new(), Passthrough)
    }

    /// Creates a shared data filter which includes chunks that contain
    /// shared data components of type `T`.
    pub fn tag<T: Tag>() -> EntityFilterTuple<TagFilter<T>, Passthrough> {
        EntityFilterTuple::new(TagFilter::new(), Passthrough)
    }

    /// Creates a shared data filter which includes chunks that contain
    /// specific shared data values.
    pub fn tag_value<'a, T: Tag>(
        data: &'a T,
    ) -> EntityFilterTuple<TagFilter<T>, TagValueFilter<'a, T>> {
        EntityFilterTuple::new(TagFilter::new(), TagValueFilter::new(data))
    }

    /// Creates a filter which includes chunks for which entity data components
    /// of type `T` have changed since the filter was last executed.
    pub fn changed<T: Component>(
    ) -> EntityFilterTuple<ComponentFilter<T>, ComponentChangedFilter<T>> {
        EntityFilterTuple::new(ComponentFilter::new(), ComponentChangedFilter::new())
    }
=======
    pub fn component<T: Component>() -> ComponentFilter<T> { ComponentFilter::new() }

    /// Creates a shared data filter which includes chunks that contain
    /// shared data components of type `T`.
    pub fn tag<T: Tag>() -> TagFilter<T> { TagFilter::new() }

    /// Creates a shared data filter which includes chunks that contain
    /// specific shared data values.
    pub fn tag_value<T: Tag>(data: &T) -> TagValueFilter<T> { TagValueFilter::new(data) }

    /// Creates a filter which includes chunks for which entity data components
    /// of type `T` have changed since the filter was last executed.
    pub fn changed<T: Component>() -> ComponentChangedFilter<T> { ComponentChangedFilter::new() }
>>>>>>> c6943e02
}

pub trait FilterResult {
    fn coalesce_and(self, other: Self) -> Self;
    fn coalesce_or(self, other: Self) -> Self;
    fn is_pass(&self) -> bool;
}

impl FilterResult for Option<bool> {
    #[inline]
    fn coalesce_and(self, other: Self) -> Self {
        match self {
            Some(x) => other.map(|y| x && y).or(Some(x)),
            None => other,
        }
    }

    #[inline]
    fn coalesce_or(self, other: Self) -> Self {
        match self {
            Some(x) => other.map(|y| x || y).or(Some(x)),
            None => other,
        }
    }

    #[inline]
    fn is_pass(&self) -> bool { self.unwrap_or(true) }
}

pub trait Filter<'a, T: Copy> {
    type Iter: Iterator;

    fn collect(&self, source: T) -> Self::Iter;
    fn is_match(&mut self, item: &<Self::Iter as Iterator>::Item) -> Option<bool>;
}

#[derive(Copy, Clone)]
pub struct ArchetypeFilterData<'a> {
    pub component_types: &'a ComponentTypes,
    pub tag_types: &'a TagTypes,
}

#[derive(Copy, Clone)]
pub struct ChunkFilterData<'a> {
    pub archetype_data: &'a ArchetypeData,
}

pub trait ActiveFilter {}

pub trait EntityFilter {
    type ArchetypeFilter: for<'a> Filter<'a, ArchetypeFilterData<'a>>;
    type ChunkFilter: for<'a> Filter<'a, ChunkFilterData<'a>>;

    fn filters(&mut self) -> (&mut Self::ArchetypeFilter, &mut Self::ChunkFilter);

    fn iter_archetype_indexes<'a, 'b>(
        &'a mut self,
        storage: &'b Storage,
    ) -> FilterArchIter<'b, 'a, Self::ArchetypeFilter>;

    fn iter_chunk_indexes<'a, 'b>(
        &'a mut self,
        archetype: &'b ArchetypeData,
    ) -> FilterChunkIter<'b, 'a, Self::ChunkFilter>;

    fn iter<'a, 'b>(
        &'a mut self,
        storage: &'b Storage,
    ) -> FilterEntityIter<'b, 'a, Self::ArchetypeFilter, Self::ChunkFilter>;
}

#[derive(Debug)]
pub struct EntityFilterTuple<A, C> {
    pub arch_filter: A,
    pub chunk_filter: C,
}

impl<A, C> EntityFilterTuple<A, C>
where
    A: for<'a> Filter<'a, ArchetypeFilterData<'a>>,
    C: for<'a> Filter<'a, ChunkFilterData<'a>>,
{
    pub fn new(arch_filter: A, chunk_filter: C) -> Self {
        Self {
            arch_filter,
            chunk_filter,
        }
    }
}

impl<A, C> EntityFilter for EntityFilterTuple<A, C>
where
    A: for<'a> Filter<'a, ArchetypeFilterData<'a>>,
    C: for<'a> Filter<'a, ChunkFilterData<'a>>,
{
    type ArchetypeFilter = A;
    type ChunkFilter = C;

    fn filters(&mut self) -> (&mut Self::ArchetypeFilter, &mut Self::ChunkFilter) {
        (&mut self.arch_filter, &mut self.chunk_filter)
    }

    fn iter_archetype_indexes<'a, 'b>(
        &'a mut self,
        storage: &'b Storage,
    ) -> FilterArchIter<'b, 'a, A> {
        let data = ArchetypeFilterData {
            component_types: storage.component_types(),
            tag_types: storage.tag_types(),
        };

        let iter = self.arch_filter.collect(data);
        FilterArchIter {
            archetypes: iter.enumerate(),
            filter: &mut self.arch_filter,
        }
    }

    fn iter_chunk_indexes<'a, 'b>(
        &'a mut self,
        archetype: &'b ArchetypeData,
    ) -> FilterChunkIter<'b, 'a, C> {
        let data = ChunkFilterData {
            archetype_data: archetype,
        };

        let iter = self.chunk_filter.collect(data);
        FilterChunkIter {
            chunks: iter.enumerate(),
            filter: &mut self.chunk_filter,
        }
    }

    fn iter<'a, 'b>(&'a mut self, storage: &'b Storage) -> FilterEntityIter<'b, 'a, A, C> {
        let data = ArchetypeFilterData {
            component_types: storage.component_types(),
            tag_types: storage.tag_types(),
        };

        let iter = self.arch_filter.collect(data).enumerate();
        FilterEntityIter {
            storage: storage,
            arch_filter: &mut self.arch_filter,
            chunk_filter: &mut self.chunk_filter,
            archetypes: iter,
            chunks: None,
        }
    }
}

impl<A, C> std::ops::Not for EntityFilterTuple<A, C>
where
    A: std::ops::Not,
    C: std::ops::Not,
{
    type Output = EntityFilterTuple<A::Output, C::Output>;

    #[inline]
    fn not(self) -> Self::Output {
        EntityFilterTuple {
            arch_filter: !self.arch_filter,
            chunk_filter: !self.chunk_filter,
        }
    }
}

impl<'a, A1, C1, A2, C2> std::ops::BitAnd<EntityFilterTuple<A2, C2>> for EntityFilterTuple<A1, C1>
where
    A1: std::ops::BitAnd<A2>,
    C1: std::ops::BitAnd<C2>,
{
    type Output = EntityFilterTuple<A1::Output, C1::Output>;

    #[inline]
    fn bitand(self, rhs: EntityFilterTuple<A2, C2>) -> Self::Output {
        EntityFilterTuple {
            arch_filter: self.arch_filter & rhs.arch_filter,
            chunk_filter: self.chunk_filter & rhs.chunk_filter,
        }
    }
}

impl<'a, A1, C1, A2, C2> std::ops::BitOr<EntityFilterTuple<A2, C2>> for EntityFilterTuple<A1, C1>
where
    A1: std::ops::BitOr<A2>,
    C1: std::ops::BitOr<C2>,
{
    type Output = EntityFilterTuple<A1::Output, C1::Output>;

    #[inline]
    fn bitor(self, rhs: EntityFilterTuple<A2, C2>) -> Self::Output {
        EntityFilterTuple {
            arch_filter: self.arch_filter | rhs.arch_filter,
            chunk_filter: self.chunk_filter | rhs.chunk_filter,
        }
    }
}

pub struct FilterArchIter<'a, 'b, F: Filter<'a, ArchetypeFilterData<'a>>> {
    filter: &'b mut F,
    archetypes: Enumerate<F::Iter>,
}

impl<'a, 'b, F: Filter<'a, ArchetypeFilterData<'a>>> Iterator for FilterArchIter<'a, 'b, F> {
    type Item = usize;

    fn next(&mut self) -> Option<Self::Item> {
        if let Some((i, data)) = self.archetypes.next() {
            if self.filter.is_match(&data).is_pass() {
                return Some(i);
            }
        }

        None
    }
}

pub struct FilterChunkIter<'a, 'b, F: Filter<'a, ChunkFilterData<'a>>> {
    filter: &'b mut F,
    chunks: Enumerate<F::Iter>,
}

impl<'a, 'b, F: Filter<'a, ChunkFilterData<'a>>> Iterator for FilterChunkIter<'a, 'b, F> {
    type Item = usize;

    fn next(&mut self) -> Option<Self::Item> {
        if let Some((i, data)) = self.chunks.next() {
            if self.filter.is_match(&data).is_pass() {
                return Some(i);
            }
        }

        None
    }
}

pub struct FilterEntityIter<
    'a,
    'b,
    Arch: Filter<'a, ArchetypeFilterData<'a>>,
    Chunk: Filter<'a, ChunkFilterData<'a>>,
> {
    storage: &'a Storage,
    arch_filter: &'b mut Arch,
    chunk_filter: &'b mut Chunk,
    archetypes: Enumerate<Arch::Iter>,
    chunks: Option<(ArchetypeId, Borrow<'a>, Enumerate<Chunk::Iter>)>,
}

impl<'a, 'b, Arch: Filter<'a, ArchetypeFilterData<'a>>, Chunk: Filter<'a, ChunkFilterData<'a>>>
    Iterator for FilterEntityIter<'a, 'b, Arch, Chunk>
{
    type Item = ChunkId;

    fn next(&mut self) -> Option<Self::Item> {
        loop {
            if let Some((arch_id, _, ref mut chunks)) = self.chunks {
                while let Some((chunk_index, chunk_data)) = chunks.next() {
                    if self.chunk_filter.is_match(&chunk_data).is_pass() {
                        return Some(ChunkId::new(arch_id, chunk_index));
                    }
                }
            }
            loop {
                match self.archetypes.next() {
                    Some((arch_index, arch_data)) => {
                        if self.arch_filter.is_match(&arch_data).is_pass() {
                            self.chunks = {
                                let (borrow, archetype) = unsafe {
                                    self.storage
                                        .data(arch_index)
                                        .unwrap()
                                        .deref()
                                        .get()
                                        .deconstruct()
                                };
                                let data = ChunkFilterData {
                                    archetype_data: archetype,
                                };

                                Some((
                                    ArchetypeId::new(arch_index),
                                    borrow,
                                    self.chunk_filter.collect(data).enumerate(),
                                ))
                            };
                            break;
                        }
                    }
                    None => return None,
                }
            }
        }
    }
}

#[derive(Debug)]
pub struct Passthrough;

impl<'a> Filter<'a, ArchetypeFilterData<'a>> for Passthrough {
    type Iter = Take<Repeat<()>>;

    fn collect(&self, source: ArchetypeFilterData<'a>) -> Self::Iter {
        std::iter::repeat(()).take(source.component_types.len())
    }

<<<<<<< HEAD
    fn is_match(&mut self, _: &<Self::Iter as Iterator>::Item) -> Option<bool> {
        None
    }
=======
    fn is_match(&mut self, _: <Self::Iter as Iterator>::Item) -> Option<bool> { None }
>>>>>>> c6943e02
}

impl<'a> Filter<'a, ChunkFilterData<'a>> for Passthrough {
    type Iter = Take<Repeat<()>>;

    fn collect(&self, source: ChunkFilterData<'a>) -> Self::Iter {
        std::iter::repeat(()).take(source.archetype_data.len())
    }

<<<<<<< HEAD
    fn is_match(&mut self, _: &<Self::Iter as Iterator>::Item) -> Option<bool> {
        None
    }
=======
    fn is_match(&mut self, _: <Self::Iter as Iterator>::Item) -> Option<bool> { None }
>>>>>>> c6943e02
}

impl std::ops::Not for Passthrough {
    type Output = Passthrough;

    #[inline]
<<<<<<< HEAD
    fn not(self) -> Self::Output {
        self
    }
=======
    fn not(self) -> Self::Output { Not { filter: self } }
>>>>>>> c6943e02
}

impl<'a, Rhs> std::ops::BitAnd<Rhs> for Passthrough {
    type Output = Rhs;

    #[inline]
    fn bitand(self, rhs: Rhs) -> Self::Output {
        rhs
    }
}

impl<'a, Rhs> std::ops::BitOr<Rhs> for Passthrough {
    type Output = Rhs;

    #[inline]
    fn bitor(self, rhs: Rhs) -> Self::Output {
        rhs
    }
}

#[derive(Debug)]
pub struct Not<F> {
    pub filter: F,
}

impl<F> ActiveFilter for Not<F> {}

impl<'a, T: Copy, F: Filter<'a, T>> Filter<'a, T> for Not<F> {
    type Iter = F::Iter;

<<<<<<< HEAD
    fn collect(&self, source: T) -> Self::Iter {
        self.filter.collect(source)
    }
=======
    fn collect(&self, source: &'a T) -> Self::Iter { self.filter.collect(source) }
>>>>>>> c6943e02

    fn is_match(&mut self, item: &<Self::Iter as Iterator>::Item) -> Option<bool> {
        self.filter.is_match(item).map(|x| !x)
    }
}

impl<'a, F, Rhs: ActiveFilter> std::ops::BitAnd<Rhs> for Not<F> {
    type Output = And<(Self, Rhs)>;

    #[inline]
    fn bitand(self, rhs: Rhs) -> Self::Output {
        And {
            filters: (self, rhs),
        }
    }
}

impl<'a, F> std::ops::BitAnd<Passthrough> for Not<F> {
    type Output = Self;

    #[inline]
    fn bitand(self, _: Passthrough) -> Self::Output {
        self
    }
}

impl<'a, F, Rhs: ActiveFilter> std::ops::BitOr<Rhs> for Not<F> {
    type Output = Or<(Self, Rhs)>;

    #[inline]
    fn bitor(self, rhs: Rhs) -> Self::Output {
        Or {
            filters: (self, rhs),
        }
    }
}

impl<'a, F> std::ops::BitOr<Passthrough> for Not<F> {
    type Output = Self;

    #[inline]
    fn bitor(self, _: Passthrough) -> Self::Output {
        self
    }
}

#[derive(Debug)]
pub struct And<T> {
    pub filters: T,
}

macro_rules! impl_and_filter {
    ( $( $ty: ident => $ty2: ident ),* ) => {
        impl<$( $ty ),*> ActiveFilter for And<($( $ty, )*)> {}

        impl<'a, T: Copy, $( $ty: Filter<'a, T> ),*> Filter<'a, T> for And<($( $ty, )*)> {
            type Iter = itertools::Zip<( $( $ty::Iter ),* )>;

            fn collect(&self, source: T) -> Self::Iter {
                #![allow(non_snake_case)]
                let ($( $ty, )*) = &self.filters;
                let iters = (
                    $( $ty.collect(source) ),*
                );
                itertools::multizip(iters)
            }

            fn is_match(&mut self, item: &<Self::Iter as Iterator>::Item) -> Option<bool> {
                #![allow(non_snake_case)]
                let ($( $ty, )*) = &mut self.filters;
                let ($( $ty2, )*) = item;
                let mut result: Option<bool> = None;
                $( result = result.coalesce_and($ty.is_match($ty2)); )*
                result
            }
        }

        impl<$( $ty ),*> std::ops::Not for And<($( $ty, )*)> {
            type Output = Not<Self>;

            #[inline]
            fn not(self) -> Self::Output {
                Not { filter: self }
            }
        }

        impl<$( $ty ),*, Rhs: ActiveFilter> std::ops::BitAnd<Rhs> for And<($( $ty, )*)> {
            type Output = And<($( $ty, )* Rhs)>;

            #[inline]
            fn bitand(self, rhs: Rhs) -> Self::Output {
                #![allow(non_snake_case)]
                let ($( $ty, )*) = self.filters;
                And {
                    filters: ($( $ty, )* rhs),
                }
            }
        }

        impl<$( $ty ),*> std::ops::BitAnd<Passthrough> for And<($( $ty, )*)> {
            type Output = Self;

            #[inline]
            fn bitand(self, _: Passthrough) -> Self::Output {
                self
            }
        }

        impl<$( $ty ),*, Rhs: ActiveFilter> std::ops::BitOr<Rhs> for And<($( $ty, )*)> {
            type Output = Or<(Self, Rhs)>;

            #[inline]
            fn bitor(self, rhs: Rhs) -> Self::Output {
                Or {
                    filters: (self, rhs),
                }
            }
        }

        impl<$( $ty ),*> std::ops::BitOr<Passthrough> for And<($( $ty, )*)> {
            type Output = Self;

            #[inline]
            fn bitor(self, _: Passthrough) -> Self::Output {
                self
            }
        }
    }
}

impl_and_filter!(A => a, B => b);
impl_and_filter!(A => a, B => b, C => c);
impl_and_filter!(A => a, B => b, C => c, D => d);
impl_and_filter!(A => a, B => b, C => c, D => d, E => e);
impl_and_filter!(A => a, B => b, C => c, D => d, E => e, F => f);

#[derive(Debug)]
pub struct Or<T> {
    pub filters: T,
}

macro_rules! impl_or_filter {
    ( $( $ty: ident => $ty2: ident ),* ) => {
        impl<$( $ty ),*> ActiveFilter for Or<($( $ty, )*)> {}

        impl<'a, T: Copy, $( $ty: Filter<'a, T> ),*> Filter<'a, T> for Or<($( $ty, )*)> {
            type Iter = itertools::Zip<( $( $ty::Iter ),* )>;

            fn collect(&self, source: T) -> Self::Iter {
                #![allow(non_snake_case)]
                let ($( $ty, )*) = &self.filters;
                let iters = (
                    $( $ty.collect(source) ),*
                );
                itertools::multizip(iters)
            }

            fn is_match(&mut self, item: &<Self::Iter as Iterator>::Item) -> Option<bool> {
                #![allow(non_snake_case)]
                let ($( $ty, )*) = &mut self.filters;
                let ($( $ty2, )*) = item;
                let mut result: Option<bool> = None;
                $( result = result.coalesce_or($ty.is_match($ty2)); )*
                result
            }
        }

        impl<$( $ty ),*> std::ops::Not for Or<($( $ty, )*)> {
            type Output = Not<Self>;

            #[inline]
            fn not(self) -> Self::Output {
                Not { filter: self }
            }
        }

        impl<$( $ty ),*, Rhs: ActiveFilter> std::ops::BitAnd<Rhs> for Or<($( $ty, )*)> {
            type Output = And<(Self, Rhs)>;

            #[inline]
            fn bitand(self, rhs: Rhs) -> Self::Output {
                And {
                    filters: (self, rhs),
                }
            }
        }

        impl<$( $ty ),*> std::ops::BitAnd<Passthrough> for Or<($( $ty, )*)> {
            type Output = Self;

            #[inline]
            fn bitand(self, _: Passthrough) -> Self::Output {
                self
            }
        }

        impl<$( $ty ),*, Rhs: ActiveFilter> std::ops::BitOr<Rhs> for Or<($( $ty, )*)> {
            type Output = Or<($( $ty, )* Rhs)>;

            #[inline]
            fn bitor(self, rhs: Rhs) -> Self::Output {
                #![allow(non_snake_case)]
                let ($( $ty, )*) = self.filters;
                Or {
                    filters: ($( $ty, )* rhs),
                }
            }
        }

        impl<$( $ty ),*> std::ops::BitOr<Passthrough> for Or<($( $ty, )*)> {
            type Output = Self;

            #[inline]
            fn bitor(self, _: Passthrough) -> Self::Output {
                self
            }
        }
    }
}

impl_or_filter!(A => a, B => b);
impl_or_filter!(A => a, B => b, C => c);
impl_or_filter!(A => a, B => b, C => c, D => d);
impl_or_filter!(A => a, B => b, C => c, D => d, E => e);
impl_or_filter!(A => a, B => b, C => c, D => d, E => e, F => f);

#[derive(Debug)]
pub struct ComponentFilter<T>(PhantomData<T>);

impl<T: Component> ComponentFilter<T> {
    fn new() -> Self { ComponentFilter(PhantomData) }
}

impl<T> ActiveFilter for ComponentFilter<T> {}

impl<'a, T: Component> Filter<'a, ArchetypeFilterData<'a>> for ComponentFilter<T> {
    type Iter = SliceVecIter<'a, ComponentTypeId>;

    fn collect(&self, source: ArchetypeFilterData<'a>) -> Self::Iter {
        source.component_types.iter()
    }

    fn is_match(&mut self, item: &<Self::Iter as Iterator>::Item) -> Option<bool> {
        Some(item.contains(&ComponentTypeId::of::<T>()))
    }
}

<<<<<<< HEAD
=======
impl<'a, T> Filter<'a, ChunkFilterData<'a>> for ComponentFilter<T> {
    type Iter = Take<Repeat<()>>;

    fn collect(&self, source: &'a ChunkFilterData<'a>) -> Self::Iter {
        std::iter::repeat(()).take(source.archetype_data.len())
    }

    fn is_match(&mut self, _: <Self::Iter as Iterator>::Item) -> Option<bool> { None }
}

>>>>>>> c6943e02
impl<T> std::ops::Not for ComponentFilter<T> {
    type Output = Not<Self>;

    #[inline]
    fn not(self) -> Self::Output { Not { filter: self } }
}

impl<'a, T, Rhs: ActiveFilter> std::ops::BitAnd<Rhs> for ComponentFilter<T> {
    type Output = And<(Self, Rhs)>;

    #[inline]
    fn bitand(self, rhs: Rhs) -> Self::Output {
        And {
            filters: (self, rhs),
        }
    }
}

impl<'a, T> std::ops::BitAnd<Passthrough> for ComponentFilter<T> {
    type Output = Self;

    #[inline]
    fn bitand(self, _: Passthrough) -> Self::Output {
        self
    }
}

impl<'a, T, Rhs: ActiveFilter> std::ops::BitOr<Rhs> for ComponentFilter<T> {
    type Output = Or<(Self, Rhs)>;

    #[inline]
    fn bitor(self, rhs: Rhs) -> Self::Output {
        Or {
            filters: (self, rhs),
        }
    }
}

impl<'a, T> std::ops::BitOr<Passthrough> for ComponentFilter<T> {
    type Output = Self;

    #[inline]
    fn bitor(self, _: Passthrough) -> Self::Output {
        self
    }
}

#[derive(Debug)]
pub struct TagFilter<T>(PhantomData<T>);

impl<T: Tag> TagFilter<T> {
    fn new() -> Self { TagFilter(PhantomData) }
}

impl<T> ActiveFilter for TagFilter<T> {}

impl<'a, T: Tag> Filter<'a, ArchetypeFilterData<'a>> for TagFilter<T> {
    type Iter = SliceVecIter<'a, TagTypeId>;

<<<<<<< HEAD
    fn collect(&self, source: ArchetypeFilterData<'a>) -> Self::Iter {
        source.tag_types.iter()
    }
=======
    fn collect(&self, source: &ArchetypeFilterData<'a>) -> Self::Iter { source.tag_types.iter() }
>>>>>>> c6943e02

    fn is_match(&mut self, item: &<Self::Iter as Iterator>::Item) -> Option<bool> {
        Some(item.contains(&TagTypeId::of::<T>()))
    }
}

<<<<<<< HEAD
=======
impl<'a, T> Filter<'a, ChunkFilterData<'a>> for TagFilter<T> {
    type Iter = Take<Repeat<()>>;

    fn collect(&self, source: &'a ChunkFilterData<'a>) -> Self::Iter {
        std::iter::repeat(()).take(source.archetype_data.len())
    }

    fn is_match(&mut self, _: <Self::Iter as Iterator>::Item) -> Option<bool> { None }
}

>>>>>>> c6943e02
impl<T> std::ops::Not for TagFilter<T> {
    type Output = Not<Self>;

    #[inline]
    fn not(self) -> Self::Output { Not { filter: self } }
}

impl<'a, T, Rhs: ActiveFilter> std::ops::BitAnd<Rhs> for TagFilter<T> {
    type Output = And<(Self, Rhs)>;

    #[inline]
    fn bitand(self, rhs: Rhs) -> Self::Output {
        And {
            filters: (self, rhs),
        }
    }
}

impl<'a, T> std::ops::BitAnd<Passthrough> for TagFilter<T> {
    type Output = Self;

    #[inline]
    fn bitand(self, _: Passthrough) -> Self::Output {
        self
    }
}

impl<'a, T, Rhs: ActiveFilter> std::ops::BitOr<Rhs> for TagFilter<T> {
    type Output = Or<(Self, Rhs)>;

    #[inline]
    fn bitor(self, rhs: Rhs) -> Self::Output {
        Or {
            filters: (self, rhs),
        }
    }
}

impl<'a, T> std::ops::BitOr<Passthrough> for TagFilter<T> {
    type Output = Self;

    #[inline]
    fn bitor(self, _: Passthrough) -> Self::Output {
        self
    }
}

#[derive(Debug)]
pub struct TagValueFilter<'a, T> {
    value: &'a T,
}

impl<'a, T: Tag> TagValueFilter<'a, T> {
    fn new(value: &'a T) -> Self { TagValueFilter { value } }
}

<<<<<<< HEAD
impl<'a, T> ActiveFilter for TagValueFilter<'a, T> {}
=======
impl<'a, T: Tag> Filter<'a, ArchetypeFilterData<'a>> for TagValueFilter<'a, T> {
    type Iter = SliceVecIter<'a, TagTypeId>;

    fn collect(&self, source: &ArchetypeFilterData<'a>) -> Self::Iter { source.tag_types.iter() }

    fn is_match(&mut self, item: <Self::Iter as Iterator>::Item) -> Option<bool> {
        Some(item.contains(&TagTypeId::of::<T>()))
    }
}
>>>>>>> c6943e02

impl<'a, 'b, T: Tag> Filter<'a, ChunkFilterData<'a>> for TagValueFilter<'b, T> {
    type Iter = Iter<'a, T>;

    fn collect(&self, source: ChunkFilterData<'a>) -> Self::Iter {
        unsafe {
            source
                .archetype_data
                .tags(TagTypeId::of::<T>())
                .unwrap()
                .data_slice::<T>()
                .iter()
        }
    }

    fn is_match(&mut self, item: &<Self::Iter as Iterator>::Item) -> Option<bool> {
        Some(**item == *self.value)
    }
}

impl<'a, T> std::ops::Not for TagValueFilter<'a, T> {
    type Output = Not<Self>;

    #[inline]
    fn not(self) -> Self::Output { Not { filter: self } }
}

impl<'a, T, Rhs: ActiveFilter> std::ops::BitAnd<Rhs> for TagValueFilter<'a, T> {
    type Output = And<(Self, Rhs)>;

    #[inline]
    fn bitand(self, rhs: Rhs) -> Self::Output {
        And {
            filters: (self, rhs),
        }
    }
}

impl<'a, T> std::ops::BitAnd<Passthrough> for TagValueFilter<'a, T> {
    type Output = Self;

    #[inline]
    fn bitand(self, _: Passthrough) -> Self::Output {
        self
    }
}

impl<'a, T, Rhs: ActiveFilter> std::ops::BitOr<Rhs> for TagValueFilter<'a, T> {
    type Output = Or<(Self, Rhs)>;

    #[inline]
    fn bitor(self, rhs: Rhs) -> Self::Output {
        Or {
            filters: (self, rhs),
        }
    }
}

impl<'a, T> std::ops::BitOr<Passthrough> for TagValueFilter<'a, T> {
    type Output = Self;

    #[inline]
    fn bitor(self, _: Passthrough) -> Self::Output {
        self
    }
}

#[derive(Debug)]
pub struct ComponentChangedFilter<T: Component> {
    versions: HashMap<ChunkId, usize>,
    phantom: PhantomData<T>,
}

impl<T: Component> ComponentChangedFilter<T> {
    fn new() -> ComponentChangedFilter<T> {
        ComponentChangedFilter {
            versions: HashMap::new(),
            phantom: PhantomData,
        }
    }
}

impl<T: Component> ActiveFilter for ComponentChangedFilter<T> {}

impl<'a, T: Component> Filter<'a, ChunkFilterData<'a>> for ComponentChangedFilter<T> {
    type Iter = Iter<'a, ComponentStorage>;

    fn collect(&self, source: ChunkFilterData<'a>) -> Self::Iter {
        source.archetype_data.iter_component_chunks()
    }

    fn is_match(&mut self, item: &<Self::Iter as Iterator>::Item) -> Option<bool> {
        use std::collections::hash_map::Entry;
        let components = item.components(ComponentTypeId::of::<T>()).unwrap();
        let version = components.version();
        match self.versions.entry(item.id()) {
            Entry::Occupied(mut entry) => Some(entry.insert(version) != version),
            Entry::Vacant(entry) => {
                entry.insert(version);
                Some(true)
            }
        }
    }
}

impl<'a, T: Component> std::ops::Not for ComponentChangedFilter<T> {
    type Output = Not<Self>;

    #[inline]
    fn not(self) -> Self::Output { Not { filter: self } }
}

impl<'a, T: Component, Rhs: ActiveFilter> std::ops::BitAnd<Rhs> for ComponentChangedFilter<T> {
    type Output = And<(Self, Rhs)>;

    #[inline]
    fn bitand(self, rhs: Rhs) -> Self::Output {
        And {
            filters: (self, rhs),
        }
    }
}

impl<'a, T: Component> std::ops::BitAnd<Passthrough> for ComponentChangedFilter<T> {
    type Output = Self;

    #[inline]
    fn bitand(self, _: Passthrough) -> Self::Output {
        self
    }
}

impl<'a, T: Component, Rhs: ActiveFilter> std::ops::BitOr<Rhs> for ComponentChangedFilter<T> {
    type Output = Or<(Self, Rhs)>;

    #[inline]
    fn bitor(self, rhs: Rhs) -> Self::Output {
        Or {
            filters: (self, rhs),
        }
    }
}

impl<'a, T: Component> std::ops::BitOr<Passthrough> for ComponentChangedFilter<T> {
    type Output = Self;

    #[inline]
    fn bitor(self, _: Passthrough) -> Self::Output {
        self
    }
}

#[cfg(test)]
mod test {
    use super::filter_fns::*;
    use super::*;

    #[test]
    pub fn create() {
        let filter = component::<usize>() | tag_value(&5isize);
        println!("{:?}", filter);
    }
}<|MERGE_RESOLUTION|>--- conflicted
+++ resolved
@@ -27,7 +27,6 @@
 
     /// Creates an entity data filter which includes chunks that contain
     /// entity data components of type `T`.
-<<<<<<< HEAD
     pub fn component<T: Component>() -> EntityFilterTuple<ComponentFilter<T>, Passthrough> {
         EntityFilterTuple::new(ComponentFilter::new(), Passthrough)
     }
@@ -52,21 +51,6 @@
     ) -> EntityFilterTuple<ComponentFilter<T>, ComponentChangedFilter<T>> {
         EntityFilterTuple::new(ComponentFilter::new(), ComponentChangedFilter::new())
     }
-=======
-    pub fn component<T: Component>() -> ComponentFilter<T> { ComponentFilter::new() }
-
-    /// Creates a shared data filter which includes chunks that contain
-    /// shared data components of type `T`.
-    pub fn tag<T: Tag>() -> TagFilter<T> { TagFilter::new() }
-
-    /// Creates a shared data filter which includes chunks that contain
-    /// specific shared data values.
-    pub fn tag_value<T: Tag>(data: &T) -> TagValueFilter<T> { TagValueFilter::new(data) }
-
-    /// Creates a filter which includes chunks for which entity data components
-    /// of type `T` have changed since the filter was last executed.
-    pub fn changed<T: Component>() -> ComponentChangedFilter<T> { ComponentChangedFilter::new() }
->>>>>>> c6943e02
 }
 
 pub trait FilterResult {
@@ -373,13 +357,7 @@
         std::iter::repeat(()).take(source.component_types.len())
     }
 
-<<<<<<< HEAD
-    fn is_match(&mut self, _: &<Self::Iter as Iterator>::Item) -> Option<bool> {
-        None
-    }
-=======
-    fn is_match(&mut self, _: <Self::Iter as Iterator>::Item) -> Option<bool> { None }
->>>>>>> c6943e02
+    fn is_match(&mut self, _: &<Self::Iter as Iterator>::Item) -> Option<bool> { None }
 }
 
 impl<'a> Filter<'a, ChunkFilterData<'a>> for Passthrough {
@@ -389,44 +367,28 @@
         std::iter::repeat(()).take(source.archetype_data.len())
     }
 
-<<<<<<< HEAD
-    fn is_match(&mut self, _: &<Self::Iter as Iterator>::Item) -> Option<bool> {
-        None
-    }
-=======
-    fn is_match(&mut self, _: <Self::Iter as Iterator>::Item) -> Option<bool> { None }
->>>>>>> c6943e02
+    fn is_match(&mut self, _: &<Self::Iter as Iterator>::Item) -> Option<bool> { None }
 }
 
 impl std::ops::Not for Passthrough {
     type Output = Passthrough;
 
     #[inline]
-<<<<<<< HEAD
-    fn not(self) -> Self::Output {
-        self
-    }
-=======
-    fn not(self) -> Self::Output { Not { filter: self } }
->>>>>>> c6943e02
+    fn not(self) -> Self::Output { self }
 }
 
 impl<'a, Rhs> std::ops::BitAnd<Rhs> for Passthrough {
     type Output = Rhs;
 
     #[inline]
-    fn bitand(self, rhs: Rhs) -> Self::Output {
-        rhs
-    }
+    fn bitand(self, rhs: Rhs) -> Self::Output { rhs }
 }
 
 impl<'a, Rhs> std::ops::BitOr<Rhs> for Passthrough {
     type Output = Rhs;
 
     #[inline]
-    fn bitor(self, rhs: Rhs) -> Self::Output {
-        rhs
-    }
+    fn bitor(self, rhs: Rhs) -> Self::Output { rhs }
 }
 
 #[derive(Debug)]
@@ -439,13 +401,7 @@
 impl<'a, T: Copy, F: Filter<'a, T>> Filter<'a, T> for Not<F> {
     type Iter = F::Iter;
 
-<<<<<<< HEAD
-    fn collect(&self, source: T) -> Self::Iter {
-        self.filter.collect(source)
-    }
-=======
-    fn collect(&self, source: &'a T) -> Self::Iter { self.filter.collect(source) }
->>>>>>> c6943e02
+    fn collect(&self, source: T) -> Self::Iter { self.filter.collect(source) }
 
     fn is_match(&mut self, item: &<Self::Iter as Iterator>::Item) -> Option<bool> {
         self.filter.is_match(item).map(|x| !x)
@@ -467,9 +423,7 @@
     type Output = Self;
 
     #[inline]
-    fn bitand(self, _: Passthrough) -> Self::Output {
-        self
-    }
+    fn bitand(self, _: Passthrough) -> Self::Output { self }
 }
 
 impl<'a, F, Rhs: ActiveFilter> std::ops::BitOr<Rhs> for Not<F> {
@@ -487,9 +441,7 @@
     type Output = Self;
 
     #[inline]
-    fn bitor(self, _: Passthrough) -> Self::Output {
-        self
-    }
+    fn bitor(self, _: Passthrough) -> Self::Output { self }
 }
 
 #[derive(Debug)]
@@ -693,19 +645,6 @@
     }
 }
 
-<<<<<<< HEAD
-=======
-impl<'a, T> Filter<'a, ChunkFilterData<'a>> for ComponentFilter<T> {
-    type Iter = Take<Repeat<()>>;
-
-    fn collect(&self, source: &'a ChunkFilterData<'a>) -> Self::Iter {
-        std::iter::repeat(()).take(source.archetype_data.len())
-    }
-
-    fn is_match(&mut self, _: <Self::Iter as Iterator>::Item) -> Option<bool> { None }
-}
-
->>>>>>> c6943e02
 impl<T> std::ops::Not for ComponentFilter<T> {
     type Output = Not<Self>;
 
@@ -728,9 +667,7 @@
     type Output = Self;
 
     #[inline]
-    fn bitand(self, _: Passthrough) -> Self::Output {
-        self
-    }
+    fn bitand(self, _: Passthrough) -> Self::Output { self }
 }
 
 impl<'a, T, Rhs: ActiveFilter> std::ops::BitOr<Rhs> for ComponentFilter<T> {
@@ -748,9 +685,7 @@
     type Output = Self;
 
     #[inline]
-    fn bitor(self, _: Passthrough) -> Self::Output {
-        self
-    }
+    fn bitor(self, _: Passthrough) -> Self::Output { self }
 }
 
 #[derive(Debug)]
@@ -765,32 +700,13 @@
 impl<'a, T: Tag> Filter<'a, ArchetypeFilterData<'a>> for TagFilter<T> {
     type Iter = SliceVecIter<'a, TagTypeId>;
 
-<<<<<<< HEAD
-    fn collect(&self, source: ArchetypeFilterData<'a>) -> Self::Iter {
-        source.tag_types.iter()
-    }
-=======
-    fn collect(&self, source: &ArchetypeFilterData<'a>) -> Self::Iter { source.tag_types.iter() }
->>>>>>> c6943e02
+    fn collect(&self, source: ArchetypeFilterData<'a>) -> Self::Iter { source.tag_types.iter() }
 
     fn is_match(&mut self, item: &<Self::Iter as Iterator>::Item) -> Option<bool> {
         Some(item.contains(&TagTypeId::of::<T>()))
     }
 }
 
-<<<<<<< HEAD
-=======
-impl<'a, T> Filter<'a, ChunkFilterData<'a>> for TagFilter<T> {
-    type Iter = Take<Repeat<()>>;
-
-    fn collect(&self, source: &'a ChunkFilterData<'a>) -> Self::Iter {
-        std::iter::repeat(()).take(source.archetype_data.len())
-    }
-
-    fn is_match(&mut self, _: <Self::Iter as Iterator>::Item) -> Option<bool> { None }
-}
-
->>>>>>> c6943e02
 impl<T> std::ops::Not for TagFilter<T> {
     type Output = Not<Self>;
 
@@ -813,9 +729,7 @@
     type Output = Self;
 
     #[inline]
-    fn bitand(self, _: Passthrough) -> Self::Output {
-        self
-    }
+    fn bitand(self, _: Passthrough) -> Self::Output { self }
 }
 
 impl<'a, T, Rhs: ActiveFilter> std::ops::BitOr<Rhs> for TagFilter<T> {
@@ -833,9 +747,7 @@
     type Output = Self;
 
     #[inline]
-    fn bitor(self, _: Passthrough) -> Self::Output {
-        self
-    }
+    fn bitor(self, _: Passthrough) -> Self::Output { self }
 }
 
 #[derive(Debug)]
@@ -847,19 +759,7 @@
     fn new(value: &'a T) -> Self { TagValueFilter { value } }
 }
 
-<<<<<<< HEAD
 impl<'a, T> ActiveFilter for TagValueFilter<'a, T> {}
-=======
-impl<'a, T: Tag> Filter<'a, ArchetypeFilterData<'a>> for TagValueFilter<'a, T> {
-    type Iter = SliceVecIter<'a, TagTypeId>;
-
-    fn collect(&self, source: &ArchetypeFilterData<'a>) -> Self::Iter { source.tag_types.iter() }
-
-    fn is_match(&mut self, item: <Self::Iter as Iterator>::Item) -> Option<bool> {
-        Some(item.contains(&TagTypeId::of::<T>()))
-    }
-}
->>>>>>> c6943e02
 
 impl<'a, 'b, T: Tag> Filter<'a, ChunkFilterData<'a>> for TagValueFilter<'b, T> {
     type Iter = Iter<'a, T>;
@@ -902,9 +802,7 @@
     type Output = Self;
 
     #[inline]
-    fn bitand(self, _: Passthrough) -> Self::Output {
-        self
-    }
+    fn bitand(self, _: Passthrough) -> Self::Output { self }
 }
 
 impl<'a, T, Rhs: ActiveFilter> std::ops::BitOr<Rhs> for TagValueFilter<'a, T> {
@@ -922,9 +820,7 @@
     type Output = Self;
 
     #[inline]
-    fn bitor(self, _: Passthrough) -> Self::Output {
-        self
-    }
+    fn bitor(self, _: Passthrough) -> Self::Output { self }
 }
 
 #[derive(Debug)]
@@ -987,9 +883,7 @@
     type Output = Self;
 
     #[inline]
-    fn bitand(self, _: Passthrough) -> Self::Output {
-        self
-    }
+    fn bitand(self, _: Passthrough) -> Self::Output { self }
 }
 
 impl<'a, T: Component, Rhs: ActiveFilter> std::ops::BitOr<Rhs> for ComponentChangedFilter<T> {
@@ -1007,9 +901,7 @@
     type Output = Self;
 
     #[inline]
-    fn bitor(self, _: Passthrough) -> Self::Output {
-        self
-    }
+    fn bitor(self, _: Passthrough) -> Self::Output { self }
 }
 
 #[cfg(test)]
